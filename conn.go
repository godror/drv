--- conflicted
+++ resolved
@@ -94,12 +94,6 @@
 
 // ociBreakDone calls OCIBreak if ctx.Done is finished before done chan is closed
 func (c *conn) ociBreakDone(ctx context.Context, done chan struct{}) {
-<<<<<<< HEAD
-	if dl, hasDeadline := ctx.Deadline(); hasDeadline {
-		if err := c.setCallTimeout(time.Until(dl)); err != nil {
-			if !errors.Is(err, errClientTooOld) {
-				c.drv.pushError(err)
-=======
 	c.mu.RLock()
 	defer c.mu.RUnlock()
 	if dl, hasDeadline := ctx.Deadline(); hasDeadline {
@@ -108,7 +102,6 @@
 		if err := c.setCallTimeout(time.Until(dl)); err != nil {
 			if !errors.Is(err, errClientTooOld) {
 				c.drv.pushError(maybeBadConn(err, c))
->>>>>>> 505349ad
 			}
 			return
 		}
@@ -118,11 +111,7 @@
 				err = toErr
 			}
 			if err != nil {
-<<<<<<< HEAD
 				c.drv.pushError(err)
-=======
-				c.drv.pushError(maybeBadConn(err, c))
->>>>>>> 505349ad
 			}
 		}()
 	}
@@ -701,16 +690,10 @@
 var errClientTooOld = errors.New("client is too old")
 
 func (c *conn) setCallTimeout(dur time.Duration) error {
-	c.mu.RLock()
-	defer c.mu.RUnlock()
-<<<<<<< HEAD
 	c.drv.mu.RLock()
 	ok := c.drv.clientVersion.Version >= 18
 	c.drv.mu.RUnlock()
 	if !ok {
-=======
-	if c.drv.clientVersion.Version < 18 {
->>>>>>> 505349ad
 		return errClientTooOld
 	}
 	ms := C.uint32_t(dur / time.Millisecond)
@@ -718,11 +701,7 @@
 		Log("msg", "setCallTimeout", "conn", fmt.Sprintf("%p", c), "ms", ms)
 	}
 	runtime.LockOSThread()
-<<<<<<< HEAD
 	ok = C.dpiConn_setCallTimeout(c.dpiConn, ms) != C.DPI_FAILURE
-=======
-	ok := C.dpiConn_setCallTimeout(c.dpiConn, ms) != C.DPI_FAILURE
->>>>>>> 505349ad
 	runtime.UnlockOSThread()
 	if ok {
 		return nil
@@ -831,11 +810,7 @@
 		return nil
 	}
 	todo := make([][2]string, 0, 5)
-<<<<<<< HEAD
 	currentTT, _ := c.currentTT.Load().(TraceTag)
-=======
-	c.mu.RLock()
->>>>>>> 505349ad
 	for nm, vv := range map[string][2]string{
 		"action":     {currentTT.Action, tt.Action},
 		"module":     {currentTT.Module, tt.Module},
@@ -848,21 +823,11 @@
 		}
 		todo = append(todo, [2]string{nm, vv[1]})
 	}
-<<<<<<< HEAD
 	c.currentTT.Store(tt)
 	if len(todo) == 0 {
 		return nil
 	}
 
-=======
-	c.mu.RUnlock()
-	if len(todo) == 0 {
-		return nil
-	}
-	c.mu.Lock()
-	c.currentTT = tt
-	c.mu.Unlock()
->>>>>>> 505349ad
 	runtime.LockOSThread()
 	defer runtime.UnlockOSThread()
 	for _, f := range todo {
@@ -887,12 +852,9 @@
 		if s != nil {
 			C.free(unsafe.Pointer(s))
 		}
-		var err error
 		if res == C.DPI_FAILURE {
-			err = c.getError()
-		}
-
-		return fmt.Errorf("%s: %w", f[0], err)
+			return fmt.Errorf("%s: %w", f[0], c.getError())
+		}
 	}
 	return nil
 }
