--- conflicted
+++ resolved
@@ -855,22 +855,19 @@
 	return q.Encode()
 }
 
-<<<<<<< HEAD
-const paramsCtxKey              = ctxKey("params")
-const userPasswdConnClassCtxKey = ctxKey("userPasswdConnClass")
-
-// UserPasswdConnClassTag consists of Username, Password 
-// and ConnectionClass values that can be set with ContextWithUserPassw
-type UserPasswdConnClassTag struct {
-	Username string
-	Password string
-	ConnClass string
-}
-=======
-type paramsCtxKey struct{}
-type userPasswCtxKey struct{}
-
->>>>>>> 2091233c
+type (
+	paramsCtxKey    struct{}
+	userPasswCtxKey struct{}
+
+	// UserPasswdConnClassTag consists of Username, Password
+	// and ConnectionClass values that can be set with ContextWithUserPassw
+	UserPasswdConnClassTag struct {
+		Username  string
+		Password  string
+		ConnClass string
+	}
+)
+
 // ContextWithParams returns a context with the specified parameters. These parameters are used
 // to modify the session acquired from the pool.
 //
@@ -895,14 +892,8 @@
 //
 // Also, you should disable the Go connection pool with DB.SetMaxIdleConns(0).
 func ContextWithUserPassw(ctx context.Context, user, password, connClass string) context.Context {
-<<<<<<< HEAD
-    return context.WithValue(ctx, userPasswdConnClassCtxKey, UserPasswdConnClassTag{user, password, connClass})
-=======
 	return context.WithValue(ctx, userPasswCtxKey{},
-		commonAndConnParams{CommonParams: dsn.CommonParams{Username: user, Password: dsn.NewPassword(password)},
-			ConnParams: dsn.ConnParams{ConnClass: connClass}},
-	)
->>>>>>> 2091233c
+		UserPasswdConnClassTag{user, password, connClass})
 }
 
 // StartupMode for the database.
